import $$observable from './utils/symbol-observable'

import {
  Store,
  PreloadedState,
  StoreEnhancer,
  Dispatch,
  Observer,
  ExtendState
} from './types/store'
import { Action } from './types/actions'
import { Reducer } from './types/reducers'
import ActionTypes from './utils/actionTypes'
import isPlainObject from './utils/isPlainObject'
import { kindOf } from './utils/kindOf'

/**
 * Creates a Redux store that holds the state tree.
 * The only way to change the data in the store is to call `dispatch()` on it.
 *
 * There should only be a single store in your app. To specify how different
 * parts of the state tree respond to actions, you may combine several reducers
 * into a single reducer function by using `combineReducers`.
 *
 * @param reducer A function that returns the next state tree, given
 * the current state tree and the action to handle.
 *
 * @param preloadedState The initial state. You may optionally specify it
 * to hydrate the state from the server in universal apps, or to restore a
 * previously serialized user session.
 * If you use `combineReducers` to produce the root reducer function, this must be
 * an object with the same shape as `combineReducers` keys.
 *
 * @param enhancer The store enhancer. You may optionally specify it
 * to enhance the store with third-party capabilities such as middleware,
 * time travel, persistence, etc. The only store enhancer that ships with Redux
 * is `applyMiddleware()`.
 *
 * @returns A Redux store that lets you read the state, dispatch actions
 * and subscribe to changes.
 */

// 3 overloaded functions
// 1st overload
//     v--'defualt' allows createStore function to be called by different name when imported later
export default function createStore<
  S, // generic of type PreloadedState found in the sotre.ts file and defined below (let currentState = preloadedState as S)
  A extends Action, // generic that extends the action interface found in the action.ts file
  Ext = {}, // generic store extension with a default value of an empty object
  StateExt = never // generic state extension with a default value of never
>(
  reducer: Reducer<S, A>, // 1st (required) param of type Reducer, in all 3 overloads (see notes above from Redux authors)
  enhancer?: StoreEnhancer<Ext, StateExt> // 1st (optional) param of type StoreEnhancer, in all 3 overloads (see notes above from Redux authors)
): Store<
  // return type of Store, which is composed of the joining of ExtendedState & Ext types
  ExtendState<S, StateExt>,
  A,
  StateExt,
  Ext
> & // ampersand joins ExtendedState & Ext types
  Ext

// 2nd overload
export default function createStore<
  S,
  A extends Action,
  Ext = {},
  StateExt = never
>(
  reducer: Reducer<S, A>,
  preloadedState?: PreloadedState<S>, // additional (optional) param of type PreloadedState (see notes above from Redux authors)
  enhancer?: StoreEnhancer<Ext, StateExt>
): Store<ExtendState<S, StateExt>, A, StateExt, Ext> & Ext

// 3rd overload
export default function createStore<
  S,
  A extends Action,
  Ext = {},
  StateExt = never
>(
  reducer: Reducer<S, A>,
  preloadedState?: PreloadedState<S> | StoreEnhancer<Ext, StateExt>, // additional (optional) param of type PreloadedState OR StoreEnhancer (see notes above from Redux authors)
  enhancer?: StoreEnhancer<Ext, StateExt>
): Store<ExtendState<S, StateExt>, A, StateExt, Ext> & Ext {
  // if multiple store enhancers are passed in, throw error
  if (
    (typeof preloadedState === 'function' && typeof enhancer === 'function') ||
    (typeof enhancer === 'function' && typeof arguments[3] === 'function')
  ) {
    throw new Error(
      'It looks like you are passing several store enhancers to ' +
        'createStore(). This is not supported. Instead, compose them ' +
        'together to a single function. See https://redux.js.org/tutorials/fundamentals/part-4-store#creating-a-store-with-enhancers for an example.'
    )
  }

  // if state is an enhancer and enhancer is undefined, swap them?
  if (typeof preloadedState === 'function' && typeof enhancer === 'undefined') {
    enhancer = preloadedState as StoreEnhancer<Ext, StateExt>
    preloadedState = undefined
  }

  // if enhancer is not undefined or a function, throw error
  if (typeof enhancer !== 'undefined') {
    if (typeof enhancer !== 'function') {
      throw new Error(
        // The `kindOf` utility is neat, especially the way it works in a production environment. See notes in `kindOf.ts`
        `Expected the enhancer to be a function. Instead, received: '${kindOf(
          enhancer
        )}'`
      )
    }

    /**
     * if enhancer is not undefined and is a function,
     * return enhancer that calls createStore,
     * which returns enhancer,
     * that then passes in the reducer and preloadedState args in the second set of parentheses (i.e., the args for enhancer)
     * I am guessing this is recursion to handle an unknown level of createStore or enhancer calls?
     * either way, it is very confusing LOL
     */
    return enhancer(createStore)(
      reducer,
      preloadedState as PreloadedState<S>
    ) as Store<ExtendState<S, StateExt>, A, StateExt, Ext> & Ext
  }

  // if reducer is not a function, throw error
  if (typeof reducer !== 'function') {
    throw new Error(
      `Expected the root reducer to be a function. Instead, received: '${kindOf(
        reducer
      )}'`
    )
  }

<<<<<<< HEAD
  let currentReducer = reducer // define currentReducer as reducer set above
  let currentState = preloadedState as S // define currentState as preloadedState set above
  let currentListeners: (() => void)[] | null = [] // define currentListeners as empty array
  let nextListeners = currentListeners // define nextListeners as current listeners (empty array)
  let isDispatching = false 
=======
  let currentReducer = reducer // set currentReducer to reducer set above
  let currentState = preloadedState as S // set currentState to preloadedState set above
  let currentListeners: (() => void)[] | null = [] // set currentListeners to empty array
  let nextListeners = currentListeners // set nextListeners to current listeners (empty array)
  let isDispatching = false
>>>>>>> 6d176a05

  // love how many helpful comments like the one below are already in the code
  /**
   * This makes a shallow copy of currentListeners so we can use
   * nextListeners as a temporary list while dispatching.
   *
   * This prevents any bugs around consumers calling
   * subscribe/unsubscribe in the middle of a dispatch.
   */
  function ensureCanMutateNextListeners() {
    if (nextListeners === currentListeners) {
      nextListeners = currentListeners.slice()
    }
  }

  /**
   * Reads the state tree managed by the store.
   *
   * @returns The current state tree of your application.
   */
  function getState(): S {
    if (isDispatching) {
      // I love how clearly this reads, no extra explanation needed
      throw new Error(
        'You may not call store.getState() while the reducer is executing. ' +
          'The reducer has already received the state as an argument. ' +
          'Pass it down from the top reducer instead of reading it from the store.'
      )
    }

    return currentState as S
  }

  /**
   * Adds a change listener. It will be called any time an action is dispatched,
   * and some part of the state tree may potentially have changed. You may then
   * call `getState()` to read the current state tree inside the callback.
   *
   * You may call `dispatch()` from a change listener, with the following
   * caveats:
   *
   * 1. The subscriptions are snapshotted just before every `dispatch()` call.
   * If you subscribe or unsubscribe while the listeners are being invoked, this
   * will not have any effect on the `dispatch()` that is currently in progress.
   * However, the next `dispatch()` call, whether nested or not, will use a more
   * recent snapshot of the subscription list.
   *
   * 2. The listener should not expect to see all state changes, as the state
   * might have been updated multiple times during a nested `dispatch()` before
   * the listener is called. It is, however, guaranteed that all subscribers
   * registered before the `dispatch()` started will be called with the latest
   * state by the time it exits.
   *
   * @param listener A callback to be invoked on every dispatch.
   * @returns A function to remove this change listener.
   */
<<<<<<< HEAD
  function subscribe(listener: () => void) { // again, I love how clearly this reads, no extra explanation needed
=======
  function subscribe(listener: () => void) {
    // agaoin, I love how clearly this reads, no extra explanation needed
>>>>>>> 6d176a05
    if (typeof listener !== 'function') {
      throw new Error(
        `Expected the listener to be a function. Instead, received: '${kindOf(
          listener
        )}'`
      )
    }

    if (isDispatching) {
      /*
				Any ideas why they prefer this kind of string concatination over template literals (``)? I'm sure there is a reason, just don't really know what it is. 

				Dug into this a little. So template literals are syntactic sugar introduced in ES6, which means they aren't supported in older browsers (< IE 12). For a library like Redux, which is used across so many applications, you have to support really old browsers. So, they concat the string the old fashioned way to preseve compatibility. 

				Here's a SO post about something similar:

				https://stackoverflow.com/questions/48408863/creating-an-error-message-if-browser-does-not-support-es6-template-literals - @wijohnst-insight
			*/
      throw new Error(
        'You may not call store.subscribe() while the reducer is executing. ' +
          'If you would like to be notified after the store has been updated, subscribe from a ' +
          'component and invoke store.getState() in the callback to access the latest state. ' +
          'See https://redux.js.org/api/store#subscribelistener for more details.'
      )
    }

    let isSubscribed = true

    ensureCanMutateNextListeners() // method defined above to make sure nextListeners can be updated
    nextListeners.push(listener)

    return function unsubscribe() {
      if (!isSubscribed) {
        return
      }

      if (isDispatching) {
        // more checks
        throw new Error(
          'You may not unsubscribe from a store listener while the reducer is executing. ' +
            'See https://redux.js.org/api/store#subscribelistener for more details.'
        )
      }

      isSubscribed = false

      ensureCanMutateNextListeners() // method defined above to make sure nextListeners can be updated
      const index = nextListeners.indexOf(listener)
      nextListeners.splice(index, 1)
      currentListeners = null
    }
  }

  /*
		This is one of the most consequntial comments in the entire repository. This is basically the "how" in Redux. The ultra-declarative, immutable relationship, based on pure functions, that exists between `reducer` and `action` is the core concept behind what makes Redux tick. - @wijohnst-insight
	*/
  /**
   * Dispatches an action. It is the only way to trigger a state change.
   *
   * The `reducer` function, used to create the store, will be called with the
   * current state tree and the given `action`. Its return value will
   * be considered the **next** state of the tree, and the change listeners
   * will be notified.
   *
   * The base implementation only supports plain object actions. If you want to
   * dispatch a Promise, an Observable, a thunk, or something else, you need to
   * wrap your store creating function into the corresponding middleware. For
   * example, see the documentation for the `redux-thunk` package. Even the
   * middleware will eventually dispatch plain object actions using this method.
   *
   * @param action A plain object representing “what changed”. It is
   * a good idea to keep actions serializable so you can record and replay user
   * sessions, or use the time travelling `redux-devtools`. An action must have
   * a `type` property which may not be `undefined`. It is a good idea to use
   * string constants for action types.
   *
   * @returns For convenience, the same action object you dispatched.
   *
   * Note that, if you use a custom middleware, it may wrap `dispatch()` to
   * return something else (for example, a Promise you can await).
   */
  function dispatch(action: A) {
    // contains a lot of error handling, which makes sense
    /*
			The `isPlainObject` utlity makes use of the `Object.getPrototypeOf()` method, which is not something I'd come across before. This method returns the value of the internal `Prototype` property of the calling object. 

			https://developer.mozilla.org/en-US/docs/Web/JavaScript/Reference/Global_Objects/Object/getPrototypeOf - @wijohnst-insight
		*/
    if (!isPlainObject(action)) {
      throw new Error(
        `Actions must be plain objects. Instead, the actual type was: '${kindOf(
          action
        )}'. You may need to add middleware to your store setup to handle dispatching other values, such as 'redux-thunk' to handle dispatching functions. See https://redux.js.org/tutorials/fundamentals/part-4-store#middleware and https://redux.js.org/tutorials/fundamentals/part-6-async-logic#using-the-redux-thunk-middleware for examples.`
      )
    }

    if (typeof action.type === 'undefined') {
      throw new Error(
        'Actions may not have an undefined "type" property. You may have misspelled an action type string constant.'
      )
    }

    if (isDispatching) {
      throw new Error('Reducers may not dispatch actions.')
    }

    try {
      isDispatching = true
      currentState = currentReducer(currentState, action)
    } finally {
      isDispatching = false
    }

    const listeners = (currentListeners = nextListeners)
    for (let i = 0; i < listeners.length; i++) {
      const listener = listeners[i]
      listener()
    }

    return action
  }

  /**
   * Replaces the reducer currently used by the store to calculate the state.
   *
   * You might need this if your app implements code splitting and you want to
   * load some of the reducers dynamically. You might also need this if you
   * implement a hot reloading mechanism for Redux.
   *
   * @param nextReducer The reducer for the store to use instead.
   * @returns The same store instance with a new reducer in place.
   */
  function replaceReducer<NewState, NewActions extends A>(
    nextReducer: Reducer<NewState, NewActions>
  ): Store<ExtendState<NewState, StateExt>, NewActions, StateExt, Ext> & Ext {
    if (typeof nextReducer !== 'function') {
      throw new Error(
        `Expected the nextReducer to be a function. Instead, received: '${kindOf(
          nextReducer
        )}`
      )
    }

    // TODO: do this more elegantly
    ;(currentReducer as unknown as Reducer<NewState, NewActions>) = nextReducer

    // This action has a similar effect to ActionTypes.INIT.
    // Any reducers that existed in both the new and old rootReducer
    // will receive the previous state. This effectively populates
    // the new state tree with any relevant data from the old one.
    dispatch({ type: ActionTypes.REPLACE } as A)
    // change the type of the store by casting it to the new store
    return store as unknown as Store<
      ExtendState<NewState, StateExt>,
      NewActions,
      StateExt,
      Ext
    > &
      Ext
  }

  /**
   * Interoperability point for observable/reactive libraries.
   * @returns A minimal observable of state changes.
   * For more information, see the observable proposal:
   * https://github.com/tc39/proposal-observable
   */
  function observable() {
    const outerSubscribe = subscribe
    return {
      /**
       * The minimal observable subscription method.
       * @param observer Any object that can be used as an observer.
       * The observer object should have a `next` method.
       * @returns An object with an `unsubscribe` method that can
       * be used to unsubscribe the observable from the store, and prevent further
       * emission of values from the observable.
       */
      subscribe(observer: unknown) {
        if (typeof observer !== 'object' || observer === null) {
          throw new TypeError(
            `Expected the observer to be an object. Instead, received: '${kindOf(
              observer
            )}'`
          )
        }

        function observeState() {
          // I have not seen nested function definitions like this. in return statements, in other functions, nor both. interesting pattern.
          const observerAsObserver = observer as Observer<S>
          if (observerAsObserver.next) {
            observerAsObserver.next(getState())
          }
        }

        observeState()
        const unsubscribe = outerSubscribe(observeState)
        return { unsubscribe }
      },

      /*
				Anybody have an idea of what's going on here? Not familiar with bracket syntax used in a function call? (If that's even what's happening here?) - @wijohnst-insigh
			*/
      [$$observable]() {
        return this
      }
    }
  }

  // When a store is created, an "INIT" action is dispatched so that every
  // reducer returns their initial state. This effectively populates
  // the initial state tree.
  dispatch({ type: ActionTypes.INIT } as A)

  const store = {
    dispatch: dispatch as Dispatch<A>,
    subscribe,
    getState,
    replaceReducer,
    [$$observable]: observable
  } as unknown as Store<ExtendState<S, StateExt>, A, StateExt, Ext> & Ext
  return store
}<|MERGE_RESOLUTION|>--- conflicted
+++ resolved
@@ -135,19 +135,11 @@
     )
   }
 
-<<<<<<< HEAD
   let currentReducer = reducer // define currentReducer as reducer set above
   let currentState = preloadedState as S // define currentState as preloadedState set above
   let currentListeners: (() => void)[] | null = [] // define currentListeners as empty array
   let nextListeners = currentListeners // define nextListeners as current listeners (empty array)
   let isDispatching = false 
-=======
-  let currentReducer = reducer // set currentReducer to reducer set above
-  let currentState = preloadedState as S // set currentState to preloadedState set above
-  let currentListeners: (() => void)[] | null = [] // set currentListeners to empty array
-  let nextListeners = currentListeners // set nextListeners to current listeners (empty array)
-  let isDispatching = false
->>>>>>> 6d176a05
 
   // love how many helpful comments like the one below are already in the code
   /**
@@ -204,12 +196,7 @@
    * @param listener A callback to be invoked on every dispatch.
    * @returns A function to remove this change listener.
    */
-<<<<<<< HEAD
   function subscribe(listener: () => void) { // again, I love how clearly this reads, no extra explanation needed
-=======
-  function subscribe(listener: () => void) {
-    // agaoin, I love how clearly this reads, no extra explanation needed
->>>>>>> 6d176a05
     if (typeof listener !== 'function') {
       throw new Error(
         `Expected the listener to be a function. Instead, received: '${kindOf(
