--- conflicted
+++ resolved
@@ -13,15 +13,9 @@
   An [action](Actions.md) is a plain object describing *what happened*. For example:
 
     ```js
-<<<<<<< HEAD
     { type: 'LIKE_ARTICLE', articleId: 42 }
-    { type: 'FETCH_USER_SUCCESS', response: { id: 3, name: 'Megan' } }
-    { type: 'ADD_TODO', text: 'Read the Redux docs.'}
-=======
-    { type: 'LIKE_ARTICLE', articleId: 42 };
-    { type: 'FETCH_USER_SUCCESS', response: { id: 3, name: 'Mary' } };
-    { type: 'ADD_TODO', text: 'Read the Redux docs.'};
->>>>>>> 29f511e2
+    { type: 'FETCH_USER_SUCCESS', response: { id: 3, name: 'Mary' } }
+    { type: 'ADD_TODO', text: 'Read the Redux docs.' }
     ```
 
   Think of an action as a very brief snippet of news. “Mary liked article 42.” or “‘Read the Redux docs.’ was added to the list of todos.”
